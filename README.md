--- conflicted
+++ resolved
@@ -1,5 +1,5 @@
-<<<<<<< HEAD
-# ChatBot_Shipibo
+# ChatBot_Shipibo - PUCP
+
 Repositorio del proyecto de ChatBot en idioma Shipibo del Curso Ingeniería y Gestión del Conocimiento
 
 ## Estructura de trabajo
@@ -7,9 +7,4 @@
 - `Corpus/`: datos crudos existentes (no modificar directamente).
 - `scripts/`: scripts de procesamiento/entrenamiento/inferencia.
 - `notebooks/`: análisis exploratorio y demostraciones (Jupyter).
-- `outputs/`: resultados generados por scripts (procesados, logs, modelos, predicciones, reportes).
-=======
-# ChatBot_Shipibo - PUCP
-
-Repositorio del proyecto de ChatBot en idioma Shipibo del Curso Ingeniería y Gestión del Conocimiento
->>>>>>> de276c4f
+- `outputs/`: resultados generados por scripts (procesados, logs, modelos, predicciones, reportes).